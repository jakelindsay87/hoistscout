FROM python:3.11-slim

# Set working directory
WORKDIR /app

# Install system dependencies
RUN apt-get update && apt-get install -y \
    curl \
<<<<<<< HEAD
=======
    git \
>>>>>>> f6addeae
    && rm -rf /var/lib/apt/lists/*

# Copy pyproject.toml and poetry.lock
COPY backend/pyproject.toml backend/poetry.lock* ./

<<<<<<< HEAD
# Install dependencies, including dev for testing
RUN pip install --no-cache-dir poetry && \
    poetry config virtualenvs.create false && \
    poetry install --no-root
=======
# Install Poetry with specific version for consistency
RUN pip install --no-cache-dir --upgrade pip setuptools wheel && \
    pip install --no-cache-dir poetry==1.7.1 && \
    poetry config virtualenvs.create false && \
    poetry install --no-root --no-interaction --no-ansi || \
    (poetry lock --no-update && poetry install --no-root --no-interaction --no-ansi)
>>>>>>> f6addeae

# Install Playwright and browsers
RUN playwright install --with-deps chromium

# Copy application code
COPY backend/ .

# Expose port
EXPOSE 8000

# Health check
HEALTHCHECK --interval=30s --timeout=10s --start-period=5s --retries=3 \
    CMD curl -f http://localhost:8000/health || exit 1

# Run the application
CMD ["uvicorn", "hoistscraper.main:app", "--host", "0.0.0.0", "--port", "8000"] <|MERGE_RESOLUTION|>--- conflicted
+++ resolved
@@ -1,46 +1,36 @@
-FROM python:3.11-slim
-
-# Set working directory
-WORKDIR /app
-
-# Install system dependencies
-RUN apt-get update && apt-get install -y \
-    curl \
-<<<<<<< HEAD
-=======
-    git \
->>>>>>> f6addeae
-    && rm -rf /var/lib/apt/lists/*
-
-# Copy pyproject.toml and poetry.lock
-COPY backend/pyproject.toml backend/poetry.lock* ./
-
-<<<<<<< HEAD
-# Install dependencies, including dev for testing
-RUN pip install --no-cache-dir poetry && \
-    poetry config virtualenvs.create false && \
-    poetry install --no-root
-=======
-# Install Poetry with specific version for consistency
-RUN pip install --no-cache-dir --upgrade pip setuptools wheel && \
-    pip install --no-cache-dir poetry==1.7.1 && \
-    poetry config virtualenvs.create false && \
-    poetry install --no-root --no-interaction --no-ansi || \
-    (poetry lock --no-update && poetry install --no-root --no-interaction --no-ansi)
->>>>>>> f6addeae
-
-# Install Playwright and browsers
-RUN playwright install --with-deps chromium
-
-# Copy application code
-COPY backend/ .
-
-# Expose port
-EXPOSE 8000
-
-# Health check
-HEALTHCHECK --interval=30s --timeout=10s --start-period=5s --retries=3 \
-    CMD curl -f http://localhost:8000/health || exit 1
-
-# Run the application
+FROM python:3.11-slim
+
+# Set working directory
+WORKDIR /app
+
+# Install system dependencies
+RUN apt-get update && apt-get install -y \
+    curl \
+    git \
+    && rm -rf /var/lib/apt/lists/*
+
+# Copy pyproject.toml and poetry.lock
+COPY backend/pyproject.toml backend/poetry.lock* ./
+
+# Install Poetry with specific version for consistency
+RUN pip install --no-cache-dir --upgrade pip setuptools wheel && \
+    pip install --no-cache-dir poetry==1.7.1 && \
+    poetry config virtualenvs.create false && \
+    poetry install --no-root --no-interaction --no-ansi || \
+    (poetry lock --no-update && poetry install --no-root --no-interaction --no-ansi)
+
+# Install Playwright and browsers
+RUN playwright install --with-deps chromium
+
+# Copy application code
+COPY backend/ .
+
+# Expose port
+EXPOSE 8000
+
+# Health check
+HEALTHCHECK --interval=30s --timeout=10s --start-period=5s --retries=3 \
+    CMD curl -f http://localhost:8000/health || exit 1
+
+# Run the application
 CMD ["uvicorn", "hoistscraper.main:app", "--host", "0.0.0.0", "--port", "8000"] 