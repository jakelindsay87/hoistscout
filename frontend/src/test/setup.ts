--- conflicted
+++ resolved
@@ -1,28 +1,25 @@
-import '@testing-library/jest-dom'
-<<<<<<< HEAD
-=======
-import { vi } from 'vitest'
->>>>>>> f6addeae
-
-// Mock window.location for tests
-Object.defineProperty(window, 'location', {
-  value: {
-    href: 'http://localhost:3000',
-    origin: 'http://localhost:3000',
-    pathname: '/',
-    search: '',
-    hash: '',
-  },
-  writable: true,
-})
-
-// Mock window.confirm for tests
-global.confirm = vi.fn(() => true)
-
-// Mock console methods to reduce noise in tests
-global.console = {
-  ...console,
-  log: vi.fn(),
-  warn: vi.fn(),
-  error: vi.fn(),
+import '@testing-library/jest-dom'
+import { vi } from 'vitest'
+
+// Mock window.location for tests
+Object.defineProperty(window, 'location', {
+  value: {
+    href: 'http://localhost:3000',
+    origin: 'http://localhost:3000',
+    pathname: '/',
+    search: '',
+    hash: '',
+  },
+  writable: true,
+})
+
+// Mock window.confirm for tests
+global.confirm = vi.fn(() => true)
+
+// Mock console methods to reduce noise in tests
+global.console = {
+  ...console,
+  log: vi.fn(),
+  warn: vi.fn(),
+  error: vi.fn(),
 } 