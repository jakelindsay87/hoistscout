'use client'

import React from 'react'
<<<<<<< HEAD
=======
import Link from 'next/link'
>>>>>>> f6addeae
import { Opportunity } from '@/types'
import { formatDate, formatDateTime } from '@/lib/utils'

// Mock data - in real app this would come from API based on params.id
const mockOpportunity: Opportunity = {
  id: '1',
  title: 'AI Research Grant for Healthcare Innovation',
  description: 'Funding opportunity for artificial intelligence research focused on healthcare applications. This grant supports innovative projects that leverage machine learning and AI technologies to improve patient outcomes, diagnostic accuracy, and treatment effectiveness. The program aims to accelerate the development of AI-driven solutions that can be translated into clinical practice, with particular emphasis on addressing health disparities and improving access to quality healthcare. Successful applicants will have access to state-of-the-art computing resources, mentorship from leading AI researchers, and opportunities for collaboration with healthcare institutions.',
  organization: 'National Science Foundation',
  deadline: '2024-06-15T23:59:59Z',
  amount: '$500,000',
  eligibility: 'Universities and research institutions with established AI research programs. Principal investigators must hold a PhD in computer science, biomedical engineering, or related field with demonstrated expertise in artificial intelligence and healthcare applications.',
  categories: ['AI', 'Healthcare', 'Research', 'Machine Learning', 'Innovation'],
  location: 'United States',
  contact_info: 'grants@nsf.gov',
  application_url: 'https://nsf.gov/apply/ai-healthcare-2024',
  requirements: [
    'PhD in relevant field (Computer Science, Biomedical Engineering, or related) required',
    'Minimum 3 years of research experience in AI/ML applications',
    'Institutional affiliation with accredited university or research institution required',
    'Detailed project proposal with clear healthcare impact statement',
    'Budget justification and timeline for 24-month project period',
    'Letters of support from healthcare partners or clinical collaborators',
    'Data management and sharing plan compliant with NIH guidelines',
    'Human subjects research approval if applicable'
  ],
  site_name: 'NSF Grants Portal',
  source_url: 'https://nsf.gov/grants/ai-healthcare-2024',
  crawl_timestamp: '2024-01-15T10:00:00Z',
  created_at: '2024-01-15T10:00:00Z',
  updated_at: '2024-01-15T10:00:00Z'
}

interface OpportunityDetailPageProps {
  params: {
    id: string
  }
}

export default function OpportunityDetailPage({ params }: OpportunityDetailPageProps) {
  // In a real app, you would fetch the opportunity based on params.id
  const opportunity = mockOpportunity

  if (!opportunity) {
    return (
      <div className="text-center py-12">
        <div className="text-muted-foreground">
          <div className="text-4xl mb-4">❌</div>
          <h3 className="text-lg font-medium mb-2">Opportunity not found</h3>
          <p className="text-sm">The requested opportunity could not be found.</p>
<<<<<<< HEAD
          <a 
=======
          <Link 
>>>>>>> f6addeae
            href="/opportunities" 
            className="inline-flex items-center justify-center rounded-md bg-primary px-4 py-2 text-sm font-medium text-primary-foreground hover:bg-primary/90 mt-4"
          >
            Back to Opportunities
<<<<<<< HEAD
          </a>
=======
          </Link>
>>>>>>> f6addeae
        </div>
      </div>
    )
  }

  return (
    <div className="max-w-4xl mx-auto space-y-8">
      {/* Header */}
      <div className="space-y-4">
        <div className="flex items-center gap-2 text-sm text-muted-foreground">
<<<<<<< HEAD
          <a href="/opportunities" className="hover:text-primary">Opportunities</a>
=======
          <Link href="/opportunities" className="hover:text-primary">Opportunities</Link>
>>>>>>> f6addeae
          <span>→</span>
          <span>{opportunity.title}</span>
        </div>
        
        <div className="space-y-2">
          <h1 className="text-3xl font-bold leading-tight">{opportunity.title}</h1>
          <p className="text-xl text-muted-foreground">{opportunity.organization}</p>
        </div>

        <div className="flex flex-wrap gap-2">
          {opportunity.categories.map((category) => (
            <span
              key={category}
              className="px-3 py-1 bg-primary/10 text-primary text-sm rounded-full"
            >
              {category}
            </span>
          ))}
        </div>
      </div>

      {/* Key Information Cards */}
      <div className="grid gap-6 md:grid-cols-3">
        <div className="border rounded-lg p-4">
          <h3 className="font-medium text-sm text-muted-foreground mb-2">Funding Amount</h3>
          <p className="text-2xl font-bold text-green-600">{opportunity.amount}</p>
        </div>
        
        <div className="border rounded-lg p-4">
          <h3 className="font-medium text-sm text-muted-foreground mb-2">Application Deadline</h3>
          <p className="text-2xl font-bold">
            {opportunity.deadline ? formatDate(opportunity.deadline) : 'Not specified'}
          </p>
          {opportunity.deadline && (
            <p className="text-sm text-muted-foreground mt-1">
              {formatDateTime(opportunity.deadline)}
            </p>
          )}
        </div>
        
        <div className="border rounded-lg p-4">
          <h3 className="font-medium text-sm text-muted-foreground mb-2">Location</h3>
          <p className="text-lg font-medium">{opportunity.location || 'Not specified'}</p>
        </div>
      </div>

      {/* Main Content */}
      <div className="grid gap-8 lg:grid-cols-3">
        <div className="lg:col-span-2 space-y-6">
          {/* Description */}
          <section>
            <h2 className="text-xl font-semibold mb-3">Description</h2>
            <div className="prose prose-sm max-w-none">
              <p className="text-muted-foreground leading-relaxed">
                {opportunity.description}
              </p>
            </div>
          </section>

          {/* Eligibility */}
          {opportunity.eligibility && (
            <section>
              <h2 className="text-xl font-semibold mb-3">Eligibility</h2>
              <p className="text-muted-foreground leading-relaxed">
                {opportunity.eligibility}
              </p>
            </section>
          )}

          {/* Requirements */}
          <section>
            <h2 className="text-xl font-semibold mb-3">Requirements</h2>
            <ul className="space-y-2">
              {opportunity.requirements.map((requirement, index) => (
                <li key={index} className="flex items-start gap-2">
                  <span className="text-primary mt-1">•</span>
                  <span className="text-muted-foreground">{requirement}</span>
                </li>
              ))}
            </ul>
          </section>
        </div>

        {/* Sidebar */}
        <div className="space-y-6">
          {/* Apply Button */}
          {opportunity.application_url && (
            <div className="border rounded-lg p-4">
              <a
                href={opportunity.application_url}
                target="_blank"
                rel="noopener noreferrer"
                className="w-full inline-flex items-center justify-center rounded-md bg-primary px-4 py-3 text-sm font-medium text-primary-foreground hover:bg-primary/90"
              >
                Apply Now →
              </a>
            </div>
          )}

          {/* Contact Information */}
          {opportunity.contact_info && (
            <div className="border rounded-lg p-4">
              <h3 className="font-medium mb-2">Contact</h3>
              <p className="text-sm text-muted-foreground">{opportunity.contact_info}</p>
            </div>
          )}

          {/* Source Information */}
          <div className="border rounded-lg p-4">
            <h3 className="font-medium mb-2">Source</h3>
            <p className="text-sm text-muted-foreground mb-2">{opportunity.site_name}</p>
            <a
              href={opportunity.source_url}
              target="_blank"
              rel="noopener noreferrer"
              className="text-sm text-primary hover:underline"
            >
              View Original →
            </a>
          </div>

          {/* Metadata */}
          <div className="border rounded-lg p-4">
            <h3 className="font-medium mb-2">Information</h3>
            <div className="space-y-2 text-sm text-muted-foreground">
              <div>
                <span className="font-medium">Added:</span> {formatDate(opportunity.created_at)}
              </div>
              <div>
                <span className="font-medium">Updated:</span> {formatDate(opportunity.updated_at)}
              </div>
              {opportunity.crawl_timestamp && (
                <div>
                  <span className="font-medium">Last Crawled:</span> {formatDate(opportunity.crawl_timestamp)}
                </div>
              )}
            </div>
          </div>
        </div>
      </div>

      {/* Back Button */}
      <div className="pt-8">
<<<<<<< HEAD
        <a
=======
        <Link
>>>>>>> f6addeae
          href="/opportunities"
          className="inline-flex items-center gap-2 text-sm text-muted-foreground hover:text-primary"
        >
          ← Back to all opportunities
<<<<<<< HEAD
        </a>
=======
        </Link>
>>>>>>> f6addeae
      </div>
    </div>
  )
} <|MERGE_RESOLUTION|>--- conflicted
+++ resolved
@@ -1,247 +1,224 @@
-'use client'
-
-import React from 'react'
-<<<<<<< HEAD
-=======
-import Link from 'next/link'
->>>>>>> f6addeae
-import { Opportunity } from '@/types'
-import { formatDate, formatDateTime } from '@/lib/utils'
-
-// Mock data - in real app this would come from API based on params.id
-const mockOpportunity: Opportunity = {
-  id: '1',
-  title: 'AI Research Grant for Healthcare Innovation',
-  description: 'Funding opportunity for artificial intelligence research focused on healthcare applications. This grant supports innovative projects that leverage machine learning and AI technologies to improve patient outcomes, diagnostic accuracy, and treatment effectiveness. The program aims to accelerate the development of AI-driven solutions that can be translated into clinical practice, with particular emphasis on addressing health disparities and improving access to quality healthcare. Successful applicants will have access to state-of-the-art computing resources, mentorship from leading AI researchers, and opportunities for collaboration with healthcare institutions.',
-  organization: 'National Science Foundation',
-  deadline: '2024-06-15T23:59:59Z',
-  amount: '$500,000',
-  eligibility: 'Universities and research institutions with established AI research programs. Principal investigators must hold a PhD in computer science, biomedical engineering, or related field with demonstrated expertise in artificial intelligence and healthcare applications.',
-  categories: ['AI', 'Healthcare', 'Research', 'Machine Learning', 'Innovation'],
-  location: 'United States',
-  contact_info: 'grants@nsf.gov',
-  application_url: 'https://nsf.gov/apply/ai-healthcare-2024',
-  requirements: [
-    'PhD in relevant field (Computer Science, Biomedical Engineering, or related) required',
-    'Minimum 3 years of research experience in AI/ML applications',
-    'Institutional affiliation with accredited university or research institution required',
-    'Detailed project proposal with clear healthcare impact statement',
-    'Budget justification and timeline for 24-month project period',
-    'Letters of support from healthcare partners or clinical collaborators',
-    'Data management and sharing plan compliant with NIH guidelines',
-    'Human subjects research approval if applicable'
-  ],
-  site_name: 'NSF Grants Portal',
-  source_url: 'https://nsf.gov/grants/ai-healthcare-2024',
-  crawl_timestamp: '2024-01-15T10:00:00Z',
-  created_at: '2024-01-15T10:00:00Z',
-  updated_at: '2024-01-15T10:00:00Z'
-}
-
-interface OpportunityDetailPageProps {
-  params: {
-    id: string
-  }
-}
-
-export default function OpportunityDetailPage({ params }: OpportunityDetailPageProps) {
-  // In a real app, you would fetch the opportunity based on params.id
-  const opportunity = mockOpportunity
-
-  if (!opportunity) {
-    return (
-      <div className="text-center py-12">
-        <div className="text-muted-foreground">
-          <div className="text-4xl mb-4">❌</div>
-          <h3 className="text-lg font-medium mb-2">Opportunity not found</h3>
-          <p className="text-sm">The requested opportunity could not be found.</p>
-<<<<<<< HEAD
-          <a 
-=======
-          <Link 
->>>>>>> f6addeae
-            href="/opportunities" 
-            className="inline-flex items-center justify-center rounded-md bg-primary px-4 py-2 text-sm font-medium text-primary-foreground hover:bg-primary/90 mt-4"
-          >
-            Back to Opportunities
-<<<<<<< HEAD
-          </a>
-=======
-          </Link>
->>>>>>> f6addeae
-        </div>
-      </div>
-    )
-  }
-
-  return (
-    <div className="max-w-4xl mx-auto space-y-8">
-      {/* Header */}
-      <div className="space-y-4">
-        <div className="flex items-center gap-2 text-sm text-muted-foreground">
-<<<<<<< HEAD
-          <a href="/opportunities" className="hover:text-primary">Opportunities</a>
-=======
-          <Link href="/opportunities" className="hover:text-primary">Opportunities</Link>
->>>>>>> f6addeae
-          <span>→</span>
-          <span>{opportunity.title}</span>
-        </div>
-        
-        <div className="space-y-2">
-          <h1 className="text-3xl font-bold leading-tight">{opportunity.title}</h1>
-          <p className="text-xl text-muted-foreground">{opportunity.organization}</p>
-        </div>
-
-        <div className="flex flex-wrap gap-2">
-          {opportunity.categories.map((category) => (
-            <span
-              key={category}
-              className="px-3 py-1 bg-primary/10 text-primary text-sm rounded-full"
-            >
-              {category}
-            </span>
-          ))}
-        </div>
-      </div>
-
-      {/* Key Information Cards */}
-      <div className="grid gap-6 md:grid-cols-3">
-        <div className="border rounded-lg p-4">
-          <h3 className="font-medium text-sm text-muted-foreground mb-2">Funding Amount</h3>
-          <p className="text-2xl font-bold text-green-600">{opportunity.amount}</p>
-        </div>
-        
-        <div className="border rounded-lg p-4">
-          <h3 className="font-medium text-sm text-muted-foreground mb-2">Application Deadline</h3>
-          <p className="text-2xl font-bold">
-            {opportunity.deadline ? formatDate(opportunity.deadline) : 'Not specified'}
-          </p>
-          {opportunity.deadline && (
-            <p className="text-sm text-muted-foreground mt-1">
-              {formatDateTime(opportunity.deadline)}
-            </p>
-          )}
-        </div>
-        
-        <div className="border rounded-lg p-4">
-          <h3 className="font-medium text-sm text-muted-foreground mb-2">Location</h3>
-          <p className="text-lg font-medium">{opportunity.location || 'Not specified'}</p>
-        </div>
-      </div>
-
-      {/* Main Content */}
-      <div className="grid gap-8 lg:grid-cols-3">
-        <div className="lg:col-span-2 space-y-6">
-          {/* Description */}
-          <section>
-            <h2 className="text-xl font-semibold mb-3">Description</h2>
-            <div className="prose prose-sm max-w-none">
-              <p className="text-muted-foreground leading-relaxed">
-                {opportunity.description}
-              </p>
-            </div>
-          </section>
-
-          {/* Eligibility */}
-          {opportunity.eligibility && (
-            <section>
-              <h2 className="text-xl font-semibold mb-3">Eligibility</h2>
-              <p className="text-muted-foreground leading-relaxed">
-                {opportunity.eligibility}
-              </p>
-            </section>
-          )}
-
-          {/* Requirements */}
-          <section>
-            <h2 className="text-xl font-semibold mb-3">Requirements</h2>
-            <ul className="space-y-2">
-              {opportunity.requirements.map((requirement, index) => (
-                <li key={index} className="flex items-start gap-2">
-                  <span className="text-primary mt-1">•</span>
-                  <span className="text-muted-foreground">{requirement}</span>
-                </li>
-              ))}
-            </ul>
-          </section>
-        </div>
-
-        {/* Sidebar */}
-        <div className="space-y-6">
-          {/* Apply Button */}
-          {opportunity.application_url && (
-            <div className="border rounded-lg p-4">
-              <a
-                href={opportunity.application_url}
-                target="_blank"
-                rel="noopener noreferrer"
-                className="w-full inline-flex items-center justify-center rounded-md bg-primary px-4 py-3 text-sm font-medium text-primary-foreground hover:bg-primary/90"
-              >
-                Apply Now →
-              </a>
-            </div>
-          )}
-
-          {/* Contact Information */}
-          {opportunity.contact_info && (
-            <div className="border rounded-lg p-4">
-              <h3 className="font-medium mb-2">Contact</h3>
-              <p className="text-sm text-muted-foreground">{opportunity.contact_info}</p>
-            </div>
-          )}
-
-          {/* Source Information */}
-          <div className="border rounded-lg p-4">
-            <h3 className="font-medium mb-2">Source</h3>
-            <p className="text-sm text-muted-foreground mb-2">{opportunity.site_name}</p>
-            <a
-              href={opportunity.source_url}
-              target="_blank"
-              rel="noopener noreferrer"
-              className="text-sm text-primary hover:underline"
-            >
-              View Original →
-            </a>
-          </div>
-
-          {/* Metadata */}
-          <div className="border rounded-lg p-4">
-            <h3 className="font-medium mb-2">Information</h3>
-            <div className="space-y-2 text-sm text-muted-foreground">
-              <div>
-                <span className="font-medium">Added:</span> {formatDate(opportunity.created_at)}
-              </div>
-              <div>
-                <span className="font-medium">Updated:</span> {formatDate(opportunity.updated_at)}
-              </div>
-              {opportunity.crawl_timestamp && (
-                <div>
-                  <span className="font-medium">Last Crawled:</span> {formatDate(opportunity.crawl_timestamp)}
-                </div>
-              )}
-            </div>
-          </div>
-        </div>
-      </div>
-
-      {/* Back Button */}
-      <div className="pt-8">
-<<<<<<< HEAD
-        <a
-=======
-        <Link
->>>>>>> f6addeae
-          href="/opportunities"
-          className="inline-flex items-center gap-2 text-sm text-muted-foreground hover:text-primary"
-        >
-          ← Back to all opportunities
-<<<<<<< HEAD
-        </a>
-=======
-        </Link>
->>>>>>> f6addeae
-      </div>
-    </div>
-  )
+'use client'
+
+import React from 'react'
+import Link from 'next/link'
+import { Opportunity } from '@/types'
+import { formatDate, formatDateTime } from '@/lib/utils'
+
+// Mock data - in real app this would come from API based on params.id
+const mockOpportunity: Opportunity = {
+  id: '1',
+  title: 'AI Research Grant for Healthcare Innovation',
+  description: 'Funding opportunity for artificial intelligence research focused on healthcare applications. This grant supports innovative projects that leverage machine learning and AI technologies to improve patient outcomes, diagnostic accuracy, and treatment effectiveness. The program aims to accelerate the development of AI-driven solutions that can be translated into clinical practice, with particular emphasis on addressing health disparities and improving access to quality healthcare. Successful applicants will have access to state-of-the-art computing resources, mentorship from leading AI researchers, and opportunities for collaboration with healthcare institutions.',
+  organization: 'National Science Foundation',
+  deadline: '2024-06-15T23:59:59Z',
+  amount: '$500,000',
+  eligibility: 'Universities and research institutions with established AI research programs. Principal investigators must hold a PhD in computer science, biomedical engineering, or related field with demonstrated expertise in artificial intelligence and healthcare applications.',
+  categories: ['AI', 'Healthcare', 'Research', 'Machine Learning', 'Innovation'],
+  location: 'United States',
+  contact_info: 'grants@nsf.gov',
+  application_url: 'https://nsf.gov/apply/ai-healthcare-2024',
+  requirements: [
+    'PhD in relevant field (Computer Science, Biomedical Engineering, or related) required',
+    'Minimum 3 years of research experience in AI/ML applications',
+    'Institutional affiliation with accredited university or research institution required',
+    'Detailed project proposal with clear healthcare impact statement',
+    'Budget justification and timeline for 24-month project period',
+    'Letters of support from healthcare partners or clinical collaborators',
+    'Data management and sharing plan compliant with NIH guidelines',
+    'Human subjects research approval if applicable'
+  ],
+  site_name: 'NSF Grants Portal',
+  source_url: 'https://nsf.gov/grants/ai-healthcare-2024',
+  crawl_timestamp: '2024-01-15T10:00:00Z',
+  created_at: '2024-01-15T10:00:00Z',
+  updated_at: '2024-01-15T10:00:00Z'
+}
+
+interface OpportunityDetailPageProps {
+  params: {
+    id: string
+  }
+}
+
+export default function OpportunityDetailPage({ params }: OpportunityDetailPageProps) {
+  // In a real app, you would fetch the opportunity based on params.id
+  const opportunity = mockOpportunity
+
+  if (!opportunity) {
+    return (
+      <div className="text-center py-12">
+        <div className="text-muted-foreground">
+          <div className="text-4xl mb-4">❌</div>
+          <h3 className="text-lg font-medium mb-2">Opportunity not found</h3>
+          <p className="text-sm">The requested opportunity could not be found.</p>
+          <Link 
+            href="/opportunities" 
+            className="inline-flex items-center justify-center rounded-md bg-primary px-4 py-2 text-sm font-medium text-primary-foreground hover:bg-primary/90 mt-4"
+          >
+            Back to Opportunities
+          </Link>
+        </div>
+      </div>
+    )
+  }
+
+  return (
+    <div className="max-w-4xl mx-auto space-y-8">
+      {/* Header */}
+      <div className="space-y-4">
+        <div className="flex items-center gap-2 text-sm text-muted-foreground">
+          <Link href="/opportunities" className="hover:text-primary">Opportunities</Link>
+          <span>→</span>
+          <span>{opportunity.title}</span>
+        </div>
+        
+        <div className="space-y-2">
+          <h1 className="text-3xl font-bold leading-tight">{opportunity.title}</h1>
+          <p className="text-xl text-muted-foreground">{opportunity.organization}</p>
+        </div>
+
+        <div className="flex flex-wrap gap-2">
+          {opportunity.categories.map((category) => (
+            <span
+              key={category}
+              className="px-3 py-1 bg-primary/10 text-primary text-sm rounded-full"
+            >
+              {category}
+            </span>
+          ))}
+        </div>
+      </div>
+
+      {/* Key Information Cards */}
+      <div className="grid gap-6 md:grid-cols-3">
+        <div className="border rounded-lg p-4">
+          <h3 className="font-medium text-sm text-muted-foreground mb-2">Funding Amount</h3>
+          <p className="text-2xl font-bold text-green-600">{opportunity.amount}</p>
+        </div>
+        
+        <div className="border rounded-lg p-4">
+          <h3 className="font-medium text-sm text-muted-foreground mb-2">Application Deadline</h3>
+          <p className="text-2xl font-bold">
+            {opportunity.deadline ? formatDate(opportunity.deadline) : 'Not specified'}
+          </p>
+          {opportunity.deadline && (
+            <p className="text-sm text-muted-foreground mt-1">
+              {formatDateTime(opportunity.deadline)}
+            </p>
+          )}
+        </div>
+        
+        <div className="border rounded-lg p-4">
+          <h3 className="font-medium text-sm text-muted-foreground mb-2">Location</h3>
+          <p className="text-lg font-medium">{opportunity.location || 'Not specified'}</p>
+        </div>
+      </div>
+
+      {/* Main Content */}
+      <div className="grid gap-8 lg:grid-cols-3">
+        <div className="lg:col-span-2 space-y-6">
+          {/* Description */}
+          <section>
+            <h2 className="text-xl font-semibold mb-3">Description</h2>
+            <div className="prose prose-sm max-w-none">
+              <p className="text-muted-foreground leading-relaxed">
+                {opportunity.description}
+              </p>
+            </div>
+          </section>
+
+          {/* Eligibility */}
+          {opportunity.eligibility && (
+            <section>
+              <h2 className="text-xl font-semibold mb-3">Eligibility</h2>
+              <p className="text-muted-foreground leading-relaxed">
+                {opportunity.eligibility}
+              </p>
+            </section>
+          )}
+
+          {/* Requirements */}
+          <section>
+            <h2 className="text-xl font-semibold mb-3">Requirements</h2>
+            <ul className="space-y-2">
+              {opportunity.requirements.map((requirement, index) => (
+                <li key={index} className="flex items-start gap-2">
+                  <span className="text-primary mt-1">•</span>
+                  <span className="text-muted-foreground">{requirement}</span>
+                </li>
+              ))}
+            </ul>
+          </section>
+        </div>
+
+        {/* Sidebar */}
+        <div className="space-y-6">
+          {/* Apply Button */}
+          {opportunity.application_url && (
+            <div className="border rounded-lg p-4">
+              <a
+                href={opportunity.application_url}
+                target="_blank"
+                rel="noopener noreferrer"
+                className="w-full inline-flex items-center justify-center rounded-md bg-primary px-4 py-3 text-sm font-medium text-primary-foreground hover:bg-primary/90"
+              >
+                Apply Now →
+              </a>
+            </div>
+          )}
+
+          {/* Contact Information */}
+          {opportunity.contact_info && (
+            <div className="border rounded-lg p-4">
+              <h3 className="font-medium mb-2">Contact</h3>
+              <p className="text-sm text-muted-foreground">{opportunity.contact_info}</p>
+            </div>
+          )}
+
+          {/* Source Information */}
+          <div className="border rounded-lg p-4">
+            <h3 className="font-medium mb-2">Source</h3>
+            <p className="text-sm text-muted-foreground mb-2">{opportunity.site_name}</p>
+            <a
+              href={opportunity.source_url}
+              target="_blank"
+              rel="noopener noreferrer"
+              className="text-sm text-primary hover:underline"
+            >
+              View Original →
+            </a>
+          </div>
+
+          {/* Metadata */}
+          <div className="border rounded-lg p-4">
+            <h3 className="font-medium mb-2">Information</h3>
+            <div className="space-y-2 text-sm text-muted-foreground">
+              <div>
+                <span className="font-medium">Added:</span> {formatDate(opportunity.created_at)}
+              </div>
+              <div>
+                <span className="font-medium">Updated:</span> {formatDate(opportunity.updated_at)}
+              </div>
+              {opportunity.crawl_timestamp && (
+                <div>
+                  <span className="font-medium">Last Crawled:</span> {formatDate(opportunity.crawl_timestamp)}
+                </div>
+              )}
+            </div>
+          </div>
+        </div>
+      </div>
+
+      {/* Back Button */}
+      <div className="pt-8">
+        <Link
+          href="/opportunities"
+          className="inline-flex items-center gap-2 text-sm text-muted-foreground hover:text-primary"
+        >
+          ← Back to all opportunities
+        </Link>
+      </div>
+    </div>
+  )
 } 