--- conflicted
+++ resolved
@@ -1,72 +1,68 @@
-name: Commitlint
-
-on:
-  pull_request:
-    types: [opened, edited, synchronize]
-
-jobs:
-  commitlint:
-    runs-on: ubuntu-latest
-    steps:
-      - name: Checkout
-        uses: actions/checkout@v4
-        with:
-          fetch-depth: 0
-
-      - name: Setup Node.js
-        uses: actions/setup-node@v4
-        with:
-<<<<<<< HEAD
-          node-version: '18'
-=======
-          node-version: '20'
->>>>>>> f6addeae
-          cache: 'npm'
-
-      - name: Install dependencies
-        run: |
-          npm install -g @commitlint/cli @commitlint/config-conventional
-
-      - name: Create commitlint config
-        run: |
-          cat > commitlint.config.js << 'EOF'
-          module.exports = {
-            extends: ['@commitlint/config-conventional'],
-            rules: {
-              'type-enum': [
-                2,
-                'always',
-                [
-                  'feat',     // New feature
-                  'fix',      // Bug fix
-                  'docs',     // Documentation changes
-                  'style',    // Code style changes (formatting, etc.)
-                  'refactor', // Code refactoring
-                  'perf',     // Performance improvements
-                  'test',     // Adding or updating tests
-                  'chore',    // Maintenance tasks
-                  'ci',       // CI/CD changes
-                  'build',    // Build system changes
-                  'revert'    // Revert previous commit
-                ]
-              ],
-              'type-case': [2, 'always', 'lower-case'],
-              'type-empty': [2, 'never'],
-              'scope-case': [2, 'always', 'lower-case'],
-              'subject-case': [2, 'always', 'sentence-case'],
-              'subject-empty': [2, 'never'],
-              'subject-full-stop': [2, 'never', '.'],
-              'header-max-length': [2, 'always', 72],
-              'body-leading-blank': [1, 'always'],
-              'body-max-line-length': [2, 'always', 100],
-              'footer-leading-blank': [1, 'always'],
-              'footer-max-line-length': [2, 'always', 100]
-            }
-          };
-          EOF
-
-      - name: Validate current commit (last commit)
-        run: npx commitlint --from HEAD~1 --to HEAD --verbose
-
-      - name: Validate PR commits
+name: Commitlint
+
+on:
+  pull_request:
+    types: [opened, edited, synchronize]
+
+jobs:
+  commitlint:
+    runs-on: ubuntu-latest
+    steps:
+      - name: Checkout
+        uses: actions/checkout@v4
+        with:
+          fetch-depth: 0
+
+      - name: Setup Node.js
+        uses: actions/setup-node@v4
+        with:
+          node-version: '20'
+          cache: 'npm'
+
+      - name: Install dependencies
+        run: |
+          npm install -g @commitlint/cli @commitlint/config-conventional
+
+      - name: Create commitlint config
+        run: |
+          cat > commitlint.config.js << 'EOF'
+          module.exports = {
+            extends: ['@commitlint/config-conventional'],
+            rules: {
+              'type-enum': [
+                2,
+                'always',
+                [
+                  'feat',     // New feature
+                  'fix',      // Bug fix
+                  'docs',     // Documentation changes
+                  'style',    // Code style changes (formatting, etc.)
+                  'refactor', // Code refactoring
+                  'perf',     // Performance improvements
+                  'test',     // Adding or updating tests
+                  'chore',    // Maintenance tasks
+                  'ci',       // CI/CD changes
+                  'build',    // Build system changes
+                  'revert'    // Revert previous commit
+                ]
+              ],
+              'type-case': [2, 'always', 'lower-case'],
+              'type-empty': [2, 'never'],
+              'scope-case': [2, 'always', 'lower-case'],
+              'subject-case': [2, 'always', 'sentence-case'],
+              'subject-empty': [2, 'never'],
+              'subject-full-stop': [2, 'never', '.'],
+              'header-max-length': [2, 'always', 72],
+              'body-leading-blank': [1, 'always'],
+              'body-max-line-length': [2, 'always', 100],
+              'footer-leading-blank': [1, 'always'],
+              'footer-max-line-length': [2, 'always', 100]
+            }
+          };
+          EOF
+
+      - name: Validate current commit (last commit)
+        run: npx commitlint --from HEAD~1 --to HEAD --verbose
+
+      - name: Validate PR commits
         run: npx commitlint --from ${{ github.event.pull_request.head.sha }}~${{ github.event.pull_request.commits }} --to ${{ github.event.pull_request.head.sha }} --verbose 